--- conflicted
+++ resolved
@@ -102,13 +102,10 @@
                 <div id="upstreamFailedTasks" class="taskList"></div>
                 <h3>Failed Tasks</h3>
                 <div id="failedTasks" class="taskList"></div>
-<<<<<<< HEAD
                 <h3>Running Tasks</h3>
                 <div id="runningTasks" class="taskList"></div>
-=======
                 <h3>Pending Tasks</h3>
                 <div id="pendingTasks" class="taskList"></div>
->>>>>>> 8414c834
             </section>
             <section id="dependencyGraph" class="tab-pane">
                 <div class="navbar">
