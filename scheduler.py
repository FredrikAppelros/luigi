<<<<<<< HEAD
from task import flatten
=======
from rule import flatten
import json
>>>>>>> 5df59bf4

class LocalScheduler(object):
    def __init__(self):
        self.__scheduled = set()
        self.__schedule = []

    def add(self, task):
        if task.complete(): return
        if task in self.__scheduled: return

        self.__scheduled.add(task)

        for task_2 in flatten(task.requires()):
            self.add(task_2)

        self.__schedule.append(task)

    def run(self):
        print 'will run', self.__schedule
        for task in self.__schedule:
            # check inputs again
            for task_2 in flatten(task.requires()):
                if not task_2.complete():
                    print task,'has dependency', task_2, 'which is not complete', 
                    break
            else:
                task.run()

class RemoteScheduler(object):
    def __init__(self, client = "test"):
        self.__scheduled = {}
        self.__client = client

    def request(self, url, data):
        import urllib2, json, urllib
<<<<<<< HEAD
        print url, data
        req = urllib2.Request('http://localhost:8081' + url + '?' + urllib.urlencode(data))
=======
        data = {'data': json.dumps(data)}
        req = urllib2.Request('http://localhost:8080' + url + '?' + urllib.urlencode(data))
>>>>>>> 5df59bf4
        response = urllib2.urlopen(req)
        page = response.read()
        result = json.loads(page)
        return result

    def add(self, task):
        if task.complete(): return False
        s = str(task)
        if s in self.__scheduled: return True
        self.__scheduled[s] = task

<<<<<<< HEAD
        if task.run != NotImplemented:
            self.request('/api/product', {'client': self.__client, 'product': s})

        for task_2 in flatten(task.requires()):
            s_2 = str(task_2)
            if self.add(task_2):
                self.request('/api/dep', {'client': self.__client, 'product': s, 'dep_product': s_2})
=======
        self.request('/api/product', {'client': self.__client, 'product': s, 'can-build': True})

        for rule_2 in flatten(rule.requires()):
            s_2 = str(rule_2)
            if self.add(rule_2):
                self.request('/api/dep', {'client': self.__client, 'product': s, 'dep-product': s_2})
>>>>>>> 5df59bf4

        return True # Will be done

    def run(self):
        while True:
            import time
            time.sleep(1.0)
            result = self.request('/api/work', {'client': self.__client})
            print result
            s = result['product']
            if not s: continue
            s = str(s) # unicode -> str

            # TODO: we should verify that all dependencies exist (can't trust the server all the time)
            try:
                self.__scheduled[s].run()            
                status = 'OK'
            except KeyboardInterrupt:
                raise
            except:
                import sys, traceback
                
                print sys.exc_info()[0], sys.exc_info()[1]
                print traceback.format_exc(sys.exc_info()[2])

                status = 'FAILED'
                
            self.request('/api/status', {'client': self.__client, 'product': s, 'status': status})<|MERGE_RESOLUTION|>--- conflicted
+++ resolved
@@ -1,9 +1,7 @@
-<<<<<<< HEAD
+import urllib
+import urllib2
+import json
 from task import flatten
-=======
-from rule import flatten
-import json
->>>>>>> 5df59bf4
 
 class LocalScheduler(object):
     def __init__(self):
@@ -38,14 +36,8 @@
         self.__client = client
 
     def request(self, url, data):
-        import urllib2, json, urllib
-<<<<<<< HEAD
-        print url, data
+        data = {'data': json.dumps(data)}
         req = urllib2.Request('http://localhost:8081' + url + '?' + urllib.urlencode(data))
-=======
-        data = {'data': json.dumps(data)}
-        req = urllib2.Request('http://localhost:8080' + url + '?' + urllib.urlencode(data))
->>>>>>> 5df59bf4
         response = urllib2.urlopen(req)
         page = response.read()
         result = json.loads(page)
@@ -57,22 +49,13 @@
         if s in self.__scheduled: return True
         self.__scheduled[s] = task
 
-<<<<<<< HEAD
         if task.run != NotImplemented:
             self.request('/api/product', {'client': self.__client, 'product': s})
 
         for task_2 in flatten(task.requires()):
             s_2 = str(task_2)
             if self.add(task_2):
-                self.request('/api/dep', {'client': self.__client, 'product': s, 'dep_product': s_2})
-=======
-        self.request('/api/product', {'client': self.__client, 'product': s, 'can-build': True})
-
-        for rule_2 in flatten(rule.requires()):
-            s_2 = str(rule_2)
-            if self.add(rule_2):
                 self.request('/api/dep', {'client': self.__client, 'product': s, 'dep-product': s_2})
->>>>>>> 5df59bf4
 
         return True # Will be done
 
